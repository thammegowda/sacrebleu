--- conflicted
+++ resolved
@@ -1,18 +1,11 @@
 # VERSION HISTORY
 
 - 1.3.7 (in progress)
-<<<<<<< HEAD
-   - Can now read multiple refs from a single tab-delimited file.
-     You need to pass `--num-refs N` to tell it to run the split.
-     Only works with a single reference file passed from the command line.
-   - Now uses file locking on tarball downloading
-=======
    - Lazy loading of regexes cuts import time from ~1s to nearly nothing (thanks, @louismartin!)
    - Added a simple (non-atomic) lock on downloading
    - Can now read multiple refs from a single tab-delimited file.
      You need to pass `--num-refs N` to tell it to run the split.
      Only works with a single reference file passed from the command line.
->>>>>>> 5bf8b895
 
 - 1.3.6 (2019-06-10)
    - Removed another f-string for Python 3.5 compatibility
