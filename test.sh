#!/bin/bash

# Copyright 2017 Amazon.com, Inc. or its affiliates. All Rights Reserved.
#
# Licensed under the Apache License, Version 2.0 (the "License"). You may not
# use this file except in compliance with the License. A copy of the License
# is located at
#
#     http://aws.amazon.com/apache2.0/
#
# or in the "license" file accompanying this file. This file is distributed on
# an "AS IS" BASIS, WITHOUT WARRANTIES OR CONDITIONS OF ANY KIND, either
# express or implied. See the License for the specific language governing
# permissions and limitations under the License.

# Confirms that BLEU scores computed by sacreBLEU are the same as Moses' mteval-v13a.pl.
# Note that this doesn't work if you lowercase the data (remove -c to mteval-v13a.pl,
# or add "-lc" to sacreBLEU) because mteval-v13a.pl does not lowercase properly: it uses
# tr/[A-Z]/[a-z], which doesn't cover uppercase letters with diacritics. Also, the
# Chinese preprocessing was applied to all zh sources, references, and system outputs
# (http://statmt.org/wmt17/tokenizeChinese.py), as was done for WMT17.

set -u

if [[ $(echo $BASH_VERSION | cut -d. -f1) -lt 4 ]]; then
    echo "This script requires BASH version 4 or above (since it uses hashes)."
    exit 1
fi

export SACREBLEU=$(pwd)/.sacrebleu
CMD="python3 -m sacrebleu"  # assuming PYTHONPATH=. as the default

# Only run this test
limit_test=${1:-}

# TEST 1: download and process WMT17 data
[[ -d $SACREBLEU/wmt17 ]] && rm -f $SACREBLEU/wmt17/{en-*,*-en*}
${CMD} --echo src -t wmt17 -l cs-en > /dev/null

# Test concatenation of multiple test sets, --echo, -w, --origlang, --verbose
# and a pipeline with two sacrebleu processes
declare -A EXPECTED
EXPECTED["${CMD} -t wmt16,wmt17 -l en-fi --echo ref | ${CMD} -b -w 4 -t wmt16/B,wmt17/B -l en-fi"]=53.7432
EXPECTED["${CMD} -t wmt16,wmt17 -l en-fi --echo ref | ${CMD} -b -w 4 -t wmt16/B,wmt17/B -l en-fi --origlang=en"]=18.9054
EXPECTED["${CMD} -t wmt17 -l en-fi --echo ref | ${CMD} -b -t wmt17/B -l en-fi --detail"]="55.6
origlang=en                     : sentences=1502 BLEU= 21.4
origlang=fi                     : sentences=1500 BLEU=100.0"
EXPECTED["${CMD} -t wmt18,wmt19 -l en-de --echo=src | ${CMD} -t wmt18,wmt19 -l en-de -b --detail"]="3.6
origlang=de                     : sentences=1498 BLEU=  3.6
origlang=en                     : sentences=3497 BLEU=  3.5
origlang=en           country=EU: sentences= 265 BLEU=  2.5
origlang=en           country=GB: sentences= 913 BLEU=  3.1
origlang=en        country=OTHER: sentences= 801 BLEU=  2.5
origlang=en           country=US: sentences=1518 BLEU=  4.2
origlang=en      domain=business: sentences= 241 BLEU=  3.4
origlang=en         domain=crime: sentences= 570 BLEU=  3.6
origlang=en domain=entertainment: sentences= 322 BLEU=  5.1
origlang=en      domain=politics: sentences= 959 BLEU=  3.0
origlang=en       domain=scitech: sentences= 211 BLEU=  3.1
origlang=en         domain=sport: sentences= 534 BLEU=  3.6
origlang=en         domain=world: sentences= 660 BLEU=  3.1"

for command in "${!EXPECTED[@]}"; do
  echo Testing $command
  obtained=`eval $command`
  expected=${EXPECTED[$command]}
  if [[ $obtained != $expected ]]; then
      echo -e "\nFAILED:\n expected = $expected\n obtained = $obtained"
      exit 1
  fi
  echo PASS
done

# Test loading via file instead of STDIN
${CMD} -t wmt17 -l en-de --echo ref > .wmt17.en-de.de.tmp
score=$(${CMD} -t wmt17 -l en-de -i .wmt17.en-de.de.tmp -b)
if [[ $score != '100.0' ]]; then
    echo "File test failed."
    exit 1
fi

[[ ! -d data ]] && mkdir data
cd data

if [[ ! -d wmt17-submitted-data ]]; then
   echo "Downloading and unpacking WMT'17 system submissions (46 MB)..."
   wget -q http://data.statmt.org/wmt17/translation-task/wmt17-submitted-data-v1.0.tgz
   tar xzf wmt17-submitted-data-v1.0.tgz
fi

if [[ ! -d en-ja-translation-example-master ]]; then
   echo "Downloading and unpacking English-Japanese test data..."
   wget -q https://github.com/MorinoseiMorizo/en-ja-translation-example/archive/master.zip
   unzip master.zip
fi

# Test echoing of source, reference, and both
${CMD} -t wmt17/ms -l zh-en --echo src > .tmp.echo
diff .tmp.echo $SACREBLEU/wmt17/ms/zh-en.zh
if [[ $? -ne 0 ]]; then
    echo "Source echo failed."
    exit 1
fi
${CMD} -t wmt17/ms -l zh-en --echo ref | cut -f3 > .tmp.echo
diff .tmp.echo $SACREBLEU/wmt17/ms/zh-en.en.2
if [[ $? -ne 0 ]]; then
    echo "Source echo failed."
    exit 1
fi

export LC_ALL=C

# Pre-computed results from Moses' mteval-v13a.pl
declare -A MTEVAL=( ["newstest2017.PJATK.4760.cs-en.sgm"]=23.15
                    ["newstest2017.online-A.0.cs-en.sgm"]=25.12
                    ["newstest2017.online-B.0.cs-en.sgm"]=27.45
                    ["newstest2017.uedin-nmt.4955.cs-en.sgm"]=30.95
                    ["newstest2017.C-3MA.4958.de-en.sgm"]=28.98
                    ["newstest2017.KIT.4951.de-en.sgm"]=34.56
                    ["newstest2017.LIUM-NMT.4733.de-en.sgm"]=30.1
                    ["newstest2017.RWTH-nmt-ensemble.4920.de-en.sgm"]=33.12
                    ["newstest2017.SYSTRAN.4846.de-en.sgm"]=33.17
                    ["newstest2017.TALP-UPC.4830.de-en.sgm"]=28.09
                    ["newstest2017.online-A.0.de-en.sgm"]=32.48
                    ["newstest2017.online-B.0.de-en.sgm"]=32.97
                    ["newstest2017.online-F.0.de-en.sgm"]=17.67
                    ["newstest2017.online-G.0.de-en.sgm"]=26.04
                    ["newstest2017.uedin-nmt.4723.de-en.sgm"]=35.12
                    ["newstest2017.CU-Chimera.4886.en-cs.sgm"]=20.51
                    ["newstest2017.LIUM-FNMT.4852.en-cs.sgm"]=19.95
                    ["newstest2017.LIUM-NMT.4947.en-cs.sgm"]=20.2
                    ["newstest2017.PJATK.4761.en-cs.sgm"]=16.18
                    ["newstest2017.limsi-factored-norm.4957.en-cs.sgm"]=20.22
                    ["newstest2017.online-A.0.en-cs.sgm"]=16.55
                    ["newstest2017.online-B.0.en-cs.sgm"]=20.12
                    ["newstest2017.tuning-task-afrl_4gb.sgm.0.en-cs.sgm"]=14.18
                    ["newstest2017.tuning-task-afrl_8gb.sgm.0.en-cs.sgm"]=14.69
                    ["newstest2017.tuning-task-baseline_4gb.sgm.0.en-cs.sgm"]=13.69
                    ["newstest2017.tuning-task-baseline_8gb.sgm.0.en-cs.sgm"]=13.79
                    ["newstest2017.tuning-task-denisov_4gb.sgm.0.en-cs.sgm"]=12.64
                    ["newstest2017.tuning-task-ufal_4gb.sgm.0.en-cs.sgm"]=13.06
                    ["newstest2017.tuning-task-ufal_8gb.sgm.0.en-cs.sgm"]=15.25
                    ["newstest2017.uedin-nmt.4956.en-cs.sgm"]=22.8
                    ["newstest2017.C-3MA.4959.en-de.sgm"]=22.67
                    ["newstest2017.FBK.4870.en-de.sgm"]=26.33
                    ["newstest2017.KIT.4950.en-de.sgm"]=26.08
                    ["newstest2017.LIUM-NMT.4900.en-de.sgm"]=26.6
                    ["newstest2017.LMU-nmt-reranked.4934.en-de.sgm"]=27.11
                    ["newstest2017.LMU-nmt-single.4893.en-de.sgm"]=26.56
                    ["newstest2017.PROMT-Rule-based.4735.en-de.sgm"]=16.61
                    ["newstest2017.RWTH-nmt-ensemble.4921.en-de.sgm"]=26.02
                    ["newstest2017.SYSTRAN.4847.en-de.sgm"]=26.71
                    ["newstest2017.TALP-UPC.4834.en-de.sgm"]=21.24
                    ["newstest2017.online-A.0.en-de.sgm"]=20.8
                    ["newstest2017.online-B.0.en-de.sgm"]=26.65
                    ["newstest2017.online-F.0.en-de.sgm"]=15.45
                    ["newstest2017.online-G.0.en-de.sgm"]=18.16
                    ["newstest2017.uedin-nmt.4722.en-de.sgm"]=28.3
                    ["newstest2017.xmu.4910.en-de.sgm"]=26.69
                    ["newstest2017.AaltoHnmtFlatcat.4798.en-fi.sgm"]=17.15
                    ["newstest2017.AaltoHnmtMultitask.4873.en-fi.sgm"]=20.28
                    ["newstest2017.HY-AH.4797.en-fi.sgm"]=9.33
                    ["newstest2017.HY-HNMT.4961.en-fi.sgm"]=20.72
                    ["newstest2017.HY-SMT.4882.en-fi.sgm"]=15.87
                    ["newstest2017.TALP-UPC.4939.en-fi.sgm"]=11.47
                    ["newstest2017.apertium-unconstrained.4769.en-fi.sgm"]=1.05
                    ["newstest2017.jhu-nmt-lattice-rescore.4903.en-fi.sgm"]=15.96
                    ["newstest2017.jhu-pbmt.4968.en-fi.sgm"]=14.46
                    ["newstest2017.online-A.0.en-fi.sgm"]=13.72
                    ["newstest2017.online-B.0.en-fi.sgm"]=22.04
                    ["newstest2017.online-G.0.en-fi.sgm"]=15.51
                    ["newstest2017.C-3MA.5069.en-lv.sgm"]=13.64
                    ["newstest2017.HY-HNMT.5066.en-lv.sgm"]=16.76
                    ["newstest2017.KIT.5062.en-lv.sgm"]=18.31
                    ["newstest2017.LIUM-FNMT.5043.en-lv.sgm"]=16.19
                    ["newstest2017.LIUM-NMT.5042.en-lv.sgm"]=17.01
                    ["newstest2017.PJATK.4744.en-lv.sgm"]=10.15
                    ["newstest2017.QT21-System-Combination.5063.en-lv.sgm"]=18.63
                    ["newstest2017.jhu-pbmt.4969.en-lv.sgm"]=14.35
                    ["newstest2017.limsi-factored-norm.5041.en-lv.sgm"]=16.63
                    ["newstest2017.online-A.0.en-lv.sgm"]=10.84
                    ["newstest2017.online-B.0.en-lv.sgm"]=17.91
                    ["newstest2017.tilde-c-nmt-smt-hybrid.5049.en-lv.sgm"]=20.14
                    ["newstest2017.tilde-nc-nmt-smt-hybrid.5047.en-lv.sgm"]=20.79
                    ["newstest2017.tilde-nc-smt.5044.en-lv.sgm"]=21.05
                    ["newstest2017.uedin-nmt.5016.en-lv.sgm"]=16.93
                    ["newstest2017.usfd-consensus-kit.5078.en-lv.sgm"]=17.48
                    ["newstest2017.usfd-consensus-qt21.5077.en-lv.sgm"]=17.99
                    ["newstest2017.PROMT-Rule-based.4736.en-ru.sgm"]=22.3
                    ["newstest2017.afrl-mitll-backtrans.4907.en-ru.sgm"]=25.37
                    ["newstest2017.jhu-pbmt.4986.en-ru.sgm"]=25.32
                    ["newstest2017.online-A.0.en-ru.sgm"]=23.83
                    ["newstest2017.online-B.0.en-ru.sgm"]=32.05
                    ["newstest2017.online-F.0.en-ru.sgm"]=10.08
                    ["newstest2017.online-G.0.en-ru.sgm"]=27.11
                    ["newstest2017.online-H.0.en-ru.sgm"]=28.41
                    ["newstest2017.uedin-nmt.4756.en-ru.sgm"]=29.79
                    ["newstest2017.JAIST.4858.en-tr.sgm"]=9.98
                    ["newstest2017.LIUM-NMT.4953.en-tr.sgm"]=16.03
                    ["newstest2017.jhu-nmt-lattice-rescore.4904.en-tr.sgm"]=10.37
                    ["newstest2017.jhu-pbmt.4970.en-tr.sgm"]=9.81
                    ["newstest2017.online-A.0.en-tr.sgm"]=11.62
                    ["newstest2017.online-B.0.en-tr.sgm"]=19.93
                    ["newstest2017.online-G.0.en-tr.sgm"]=13.93
                    ["newstest2017.uedin-nmt.4932.en-tr.sgm"]=16.43
                    ["newstest2017.CASICT-DCU-NMT.5157.en-zh.sgm"]=30.52
                    ["newstest2017.Oregon-State-University-S.5174.en-zh.sgm"]=25.93
                    ["newstest2017.SogouKnowing-nmt.5131.en-zh.sgm"]=34.87
                    ["newstest2017.UU-HNMT.5134.en-zh.sgm"]=23.92
                    ["newstest2017.jhu-nmt.5153.en-zh.sgm"]=31.05
                    ["newstest2017.online-A.0.en-zh.sgm"]=29.02
                    ["newstest2017.online-B.0.en-zh.sgm"]=32.07
                    ["newstest2017.online-F.0.en-zh.sgm"]=18.58
                    ["newstest2017.online-G.0.en-zh.sgm"]=21.31
                    ["newstest2017.uedin-nmt.5111.en-zh.sgm"]=36.28
                    ["newstest2017.xmunmt.5165.en-zh.sgm"]=35.84
                    ["newstest2017.Hunter-MT.4925.fi-en.sgm"]=19.96
                    ["newstest2017.TALP-UPC.4937.fi-en.sgm"]=16.13
                    ["newstest2017.apertium-unconstrained.4793.fi-en.sgm"]=6.13
                    ["newstest2017.online-A.0.fi-en.sgm"]=21.13
                    ["newstest2017.online-B.0.fi-en.sgm"]=27.62
                    ["newstest2017.online-G.0.fi-en.sgm"]=22.48
                    ["newstest2017.C-3MA.5067.lv-en.sgm"]=14.31
                    ["newstest2017.Hunter-MT.5092.lv-en.sgm"]=16.23
                    ["newstest2017.PJATK.4740.lv-en.sgm"]=12.42
                    ["newstest2017.jhu-pbmt.4980.lv-en.sgm"]=16.79
                    ["newstest2017.online-A.0.lv-en.sgm"]=15.72
                    ["newstest2017.online-B.0.lv-en.sgm"]=22.02
                    ["newstest2017.tilde-c-nmt-smt-hybrid.5051.lv-en.sgm"]=20.0
                    ["newstest2017.tilde-nc-nmt-smt-hybrid.5050.lv-en.sgm"]=21.92
                    ["newstest2017.uedin-nmt.5017.lv-en.sgm"]=18.98
                    ["newstest2017.NRC.4855.ru-en.sgm"]=33.88
                    ["newstest2017.afrl-mitll-opennmt.4896.ru-en.sgm"]=33.95
                    ["newstest2017.afrl-mitll-syscomb.4905.ru-en.sgm"]=34.71
                    ["newstest2017.jhu-pbmt.4978.ru-en.sgm"]=31.47
                    ["newstest2017.online-A.0.ru-en.sgm"]=31.18
                    ["newstest2017.online-B.0.ru-en.sgm"]=36.94
                    ["newstest2017.online-F.0.ru-en.sgm"]=15.9
                    ["newstest2017.online-G.0.ru-en.sgm"]=34.51
                    ["newstest2017.uedin-nmt.4890.ru-en.sgm"]=30.77
                    ["newstest2017.JAIST.4859.tr-en.sgm"]=12.42
                    ["newstest2017.LIUM-NMT.4888.tr-en.sgm"]=17.91
                    ["newstest2017.PROMT-SMT.4737.tr-en.sgm"]=13.52
                    ["newstest2017.afrl-mitll-m2w-nr1.4901.tr-en.sgm"]=17.54
                    ["newstest2017.afrl-mitll-syscomb.4902.tr-en.sgm"]=18.05
                    ["newstest2017.jhu-pbmt.4972.tr-en.sgm"]=12.64
                    ["newstest2017.online-A.0.tr-en.sgm"]=22.18
                    ["newstest2017.online-B.0.tr-en.sgm"]=25.62
                    ["newstest2017.online-G.0.tr-en.sgm"]=16.38
                    ["newstest2017.uedin-nmt.4931.tr-en.sgm"]=20.08
                    ["newstest2017.CASICT-DCU-NMT.5144.zh-en.sgm"]=22.32
                    ["newstest2017.NMT-Model-Average-Multi-Cards.5099.zh-en.sgm"]=18.98
                    ["newstest2017.NRC.5172.zh-en.sgm"]=25.78
                    ["newstest2017.Oregon-State-University-S.5173.zh-en.sgm"]=18.51
                    ["newstest2017.PROMT-SMT.5125.zh-en.sgm"]=16.47
                    ["newstest2017.ROCMT.5183.zh-en.sgm"]=20.76
                    ["newstest2017.SogouKnowing-nmt.5171.zh-en.sgm"]=26.38
                    ["newstest2017.UU-HNMT.5162.zh-en.sgm"]=15.94
                    ["newstest2017.afrl-mitll-opennmt.5109.zh-en.sgm"]=21.28
                    ["newstest2017.jhu-nmt.5151.zh-en.sgm"]=20.48
                    ["newstest2017.online-A.0.zh-en.sgm"]=24.51
                    ["newstest2017.online-B.0.zh-en.sgm"]=33.23
                    ["newstest2017.online-F.0.zh-en.sgm"]=11.39
                    ["newstest2017.online-G.0.zh-en.sgm"]=15.5
                    ["newstest2017.uedin-nmt.5112.zh-en.sgm"]=25.7
                    ["newstest2017.xmunmt.5160.zh-en.sgm"]=26.0
                    ["kyoto-test"]=14.48
                  )

declare -i i=0
for pair in cs-en de-en en-cs en-de en-fi en-lv en-ru en-tr en-zh fi-en lv-en ru-en tr-en zh-en; do
    source=$(echo $pair | cut -d- -f1)
    target=$(echo $pair | cut -d- -f2)
    for sgm in wmt17-submitted-data/sgm/system-outputs/newstest2017/$pair/*.sgm; do
        name=$(basename $sgm)

        if [[ ! -z $limit_test && $limit_test != $name ]]; then continue; fi

        sys=$(basename $sgm .sgm | perl -pe 's/newstest2017\.//')
        txt=$(dirname $sgm | perl -pe 's/sgm/txt/')/$(basename $sgm .sgm)
        src=wmt17-submitted-data/sgm/sources/newstest2017-$source$target-src.$source.sgm
        ref=wmt17-submitted-data/sgm/references/newstest2017-$source$target-ref.$target.sgm

        # mteval=$($MOSES/scripts/generic/mteval-v13a.pl -c -s $src -r $ref -t $sgm 2> /dev/null | grep "BLEU score" | cut -d' ' -f9)
        # mteval=$(echo "print($bleu1 * 100)" | python)
        score=$(cat $txt | ${CMD} -w 2 -t wmt17 -l $source-$target -b)

        echo "import sys; sys.exit(1 if abs($score-${MTEVAL[$name]}) > 0.01 else 0)" | python

        if [[ $? -eq 1 ]]; then
            echo "FAILED test $pair/$sys (wanted ${MTEVAL[$name]} got $score)"
            exit 1
        fi
        echo "Passed $source-$target $sys mteval-v13a.pl: ${MTEVAL[$name]} sacreBLEU: $score"

        let i++
    done
done

<<<<<<< HEAD
score1=$( echo "Hello! How are you doing today?" | ${CMD} -w 2 -b <(printf "Hello! How are you \r doing today?") )
score2=$( echo "Hello! How are you doing today?" | ${CMD} -w 2 -b <(echo "Hello! How are you doing today?") )
=======
for pair in en-ja; do
    source=$(echo $pair | cut -d- -f1)
    target=$(echo $pair | cut -d- -f2)
    for txt in en-ja-translation-example-master/*.hyp.$target; do
        name=$(basename $txt .hyp.$target)

        if [[ ! -z $limit_test && $limit_test != $name ]]; then continue; fi

        sys=$(basename $txt .hyp.$target)
        ref=$(dirname $txt)/$(basename $txt .hyp.$target).ref.$target
        score=$(cat $txt | ../sacrebleu.py -w 2 -l $source-$target -b $ref)

        echo "import sys; sys.exit(1 if abs($score-${MTEVAL[$name]}) > 0.01 else 0)" | python

        if [[ $? -eq 1 ]]; then
            echo "FAILED test $pair/$sys (wanted ${MTEVAL[$name]} got $score)"
            exit 1
        fi
        echo "Passed $source-$target $sys mteval-v13a.pl: ${MTEVAL[$name]} sacreBLEU: $score"

        let i++
    done
done

score1=$( echo "Hello! How are you doing today?" | ../sacrebleu.py -w 2 -b <(printf "Hello! How are you \r doing today?") )
score2=$( echo "Hello! How are you doing today?" | ../sacrebleu.py -w 2 -b <(echo "Hello! How are you doing today?") )
>>>>>>> 45160b86
if [[ $score1 != $score2 ]]; then
  echo "Control character in reference test failed"
  exit 1
fi
let i++
echo "Passed control character in reference test"

echo "Passed $i tests."
exit 0<|MERGE_RESOLUTION|>--- conflicted
+++ resolved
@@ -28,7 +28,8 @@
 fi
 
 export SACREBLEU=$(pwd)/.sacrebleu
-CMD="python3 -m sacrebleu"  # assuming PYTHONPATH=. as the default
+export PYTHONPATH="${PWD}"    # assuming PYTHONPATH=. as the default
+CMD="python3 -m sacrebleu"
 
 # Only run this test
 limit_test=${1:-}
@@ -297,10 +298,6 @@
     done
 done
 
-<<<<<<< HEAD
-score1=$( echo "Hello! How are you doing today?" | ${CMD} -w 2 -b <(printf "Hello! How are you \r doing today?") )
-score2=$( echo "Hello! How are you doing today?" | ${CMD} -w 2 -b <(echo "Hello! How are you doing today?") )
-=======
 for pair in en-ja; do
     source=$(echo $pair | cut -d- -f1)
     target=$(echo $pair | cut -d- -f2)
@@ -311,7 +308,7 @@
 
         sys=$(basename $txt .hyp.$target)
         ref=$(dirname $txt)/$(basename $txt .hyp.$target).ref.$target
-        score=$(cat $txt | ../sacrebleu.py -w 2 -l $source-$target -b $ref)
+        score=$(cat $txt | ${CMD}  -w 2 -l $source-$target -b $ref)
 
         echo "import sys; sys.exit(1 if abs($score-${MTEVAL[$name]}) > 0.01 else 0)" | python
 
@@ -325,9 +322,8 @@
     done
 done
 
-score1=$( echo "Hello! How are you doing today?" | ../sacrebleu.py -w 2 -b <(printf "Hello! How are you \r doing today?") )
-score2=$( echo "Hello! How are you doing today?" | ../sacrebleu.py -w 2 -b <(echo "Hello! How are you doing today?") )
->>>>>>> 45160b86
+score1=$( echo "Hello! How are you doing today?" | ${CMD} -w 2 -b <(printf "Hello! How are you \r doing today?") )
+score2=$( echo "Hello! How are you doing today?" | ${CMD} -w 2 -b <(echo "Hello! How are you doing today?") )
 if [[ $score1 != $score2 ]]; then
   echo "Control character in reference test failed"
   exit 1
